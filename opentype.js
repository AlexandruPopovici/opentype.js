// opentype.js 0.0.1
// https://github.com/nodebox/opentype.js
// (c) 2013 Frederik De Bleser
// opentype.js may be freely distributed under the MIT license.

/*jslint bitwise: true */
/*global module,define,DataView,XMLHttpRequest */
(function () {
    'use strict';

    var root, opentype, getCard8, getCard16, typeOffsets, cffStandardStrings, cffStandardEncoding, cffExpertEncoding;

    // Establish the root object, `window` in the browser or `exports` on the server.
    root = this;

    // The exported object / namespace.
    opentype = {};

    // Precondition function that checks if the given predicate is true.
    // If not, it will log an error message to the console.
    function checkArgument(predicate, message) {
        if (!predicate) {
            throw new Error(message);
        }
    }

    // Path /////////////////////////////////////////////////////////////////

    // A bézier path containing a set of path commands similar to a SVG path.
    // Paths can be drawn on a context using `draw`.
    function Path() {
        this.commands = [];
        this.fill = 'black';
        this.stroke = null;
        this.strokeWidth = 1;
    }

    Path.prototype.moveTo = function (x, y) {
        this.commands.push({type: 'M', x: x, y: y});
    };

    Path.prototype.lineTo = function (x, y) {
        this.commands.push({type: 'L', x: x, y: y});
    };

    Path.prototype.curveTo = Path.prototype.bezierCurveTo = function (x1, y1, x2, y2, x, y) {
        this.commands.push({type: 'C', x1: x1, y1: y1, x2: x2, y2: y2, x: x, y: y});
    };

    Path.prototype.quadTo = Path.prototype.quadraticCurveTo = function (x1, y1, x, y) {
        this.commands.push({type: 'Q', x1: x1, y1: y1, x: x, y: y});
    };

    Path.prototype.close = Path.prototype.closePath = function () {
        this.commands.push({type: 'Z'});
    };

    // Add the given path or list of commands to the commands of this path.
    Path.prototype.extend = function (pathOrCommands) {
        if (pathOrCommands.commands) {
            pathOrCommands = pathOrCommands.commands;
        }
        Array.prototype.push.apply(this.commands, pathOrCommands);
    };

    // Draw the path to a 2D context.
    Path.prototype.draw = function (ctx) {
        var i, cmd;
        ctx.beginPath();
        for (i = 0; i < this.commands.length; i += 1) {
            cmd = this.commands[i];
            if (cmd.type === 'M') {
                ctx.moveTo(cmd.x, cmd.y);
            } else if (cmd.type === 'L') {
                ctx.lineTo(cmd.x, cmd.y);
            } else if (cmd.type === 'C') {
                ctx.bezierCurveTo(cmd.x1, cmd.y1, cmd.x2, cmd.y2, cmd.x, cmd.y);
            } else if (cmd.type === 'Q') {
                ctx.quadraticCurveTo(cmd.x1, cmd.y1, cmd.x, cmd.y);
            } else if (cmd.type === 'Z') {
                ctx.closePath();
            }
        }
        if (this.fill) {
            ctx.fillStyle = this.fill;
            ctx.fill();
        }
        if (this.stroke) {
            ctx.strokeStyle = this.stroke;
            ctx.lineWidth = this.strokeWidth;
            ctx.stroke();
        }
    };

    // Draw a line on the given context from point `x1,y1` to point `x2,y2`.
    function line(ctx, x1, y1, x2, y2) {
        ctx.beginPath();
        ctx.moveTo(x1, y1);
        ctx.lineTo(x2, y2);
        ctx.stroke();
    }

    // Parsing utility functions ////////////////////////////////////////////

    // Retrieve an unsigned byte from the DataView.
    function getByte(dataView, offset) {
        return dataView.getUint8(offset);
    }

    getCard8 = getByte;

    // Retrieve an unsigned 16-bit short from the DataView.
    // The value is stored in big endian.
    function getUShort(dataView, offset) {
        return dataView.getUint16(offset, false);
    }

    getCard16 = getUShort;

    // Retrieve a signed 16-bit short from the DataView.
    // The value is stored in big endian.
    function getShort(dataView, offset) {
        return dataView.getInt16(offset, false);
    }

    // Retrieve an unsigned 32-bit long from the DataView.
    // The value is stored in big endian.
    function getULong(dataView, offset) {
        return dataView.getUint32(offset, false);
    }

    // Retrieve a 32-bit signed fixed-point number (16.16) from the DataView.
    // The value is stored in big endian.
    function getFixed(dataView, offset) {
        var decimal, fraction;
        decimal = dataView.getInt16(offset, false);
        fraction = dataView.getUint16(offset + 2, false);
        return decimal + fraction / 65535;
    }

    // Retrieve a date-time from the DataView.
    function getLongDateTime(dataView, offset) {
        var v1, v2;
        v1 = dataView.getUint32(offset, false);
        v2 = dataView.getUint32(offset + 1, false);
        return [v1, v2];
    }

    // Retrieve a 4-character tag from the DataView.
    // Tags are used to identify tables.
    function getTag(dataView, offset) {
        var tag = '', i;
        for (i = offset; i < offset + 4; i += 1) {
            tag += String.fromCharCode(dataView.getInt8(i));
        }
        return tag;
    }

    // Retrieve an offset from the DataView.
    // Offsets are 1 to 4 bytes in length, depending on the offSize argument.
    function getOffset(dataView, offset, offSize) {
        var i, v;
        v = 0;
        for (i = 0; i < offSize; i += 1) {
            v <<= 8;
            v += dataView.getUint8(offset + i);
        }
        return v;
    }

    // Retrieve a number of bytes from start offset to the end offset from the DataView.
    function getBytes(dataView, startOffset, endOffset) {
        var bytes, i;
        bytes = [];
        for (i = startOffset; i < endOffset; i += 1) {
            bytes.push(dataView.getUint8(i));
        }
        return bytes;
    }

    // Convert the list of bytes to a string.
    function bytesToString(bytes) {
        var s, i;
        s = '';
        for (i = 0; i < bytes.length; i += 1) {
            s += String.fromCharCode(bytes[i]);
        }
        return s;
    }

    typeOffsets = {
        byte: 1,
        uShort: 2,
        short: 2,
        uLong: 4,
        fixed: 4,
        longDateTime: 8,
        tag: 4
    };

    // Return true if the value at the given bit index is set.
    function isBitSet(b, bitIndex) {
        return ((b >> bitIndex) & 1) === 1;
    }

    // A stateful parser that changes the offset whenever a value is retrieved.
    // The data can be either a DataView or an array of bytes.
    function Parser(data, offset) {
        this.data = data;
        this.isDataView = data.constructor.name === 'DataView';
        this.offset = offset;
        this.relativeOffset = 0;
    }

    Parser.prototype.parseByte = function () {
        var v;
        if (this.isDataView) {
            v = getByte(this.data, this.offset + this.relativeOffset);
        } else {
            v = this.data[this.offset + this.relativeOffset];
        }
        this.relativeOffset += 1;
        return v;
    };
    Parser.prototype.parseCard8 = Parser.prototype.parseByte;

    Parser.prototype.parseUShort = function () {
        var v = getUShort(this.data, this.offset + this.relativeOffset);
        this.relativeOffset += 2;
        return v;
    };
    Parser.prototype.parseCard16 = Parser.prototype.parseUShort;
    Parser.prototype.parseSID = Parser.prototype.parseUShort;

    Parser.prototype.parseShort = function () {
        var v = getShort(this.data, this.offset + this.relativeOffset);
        this.relativeOffset += 2;
        return v;
    };

    Parser.prototype.parseULong = function () {
        var v = getULong(this.data, this.offset + this.relativeOffset);
        this.relativeOffset += 4;
        return v;
    };

    Parser.prototype.skip = function (type, amount) {
        if (amount === undefined) {
            amount = 1;
        }
        this.relativeOffset += typeOffsets[type] * amount;
    };

    // Encoding objects /////////////////////////////////////////////////////

    function CmapEncoding(cmap) {
        this.cmap = cmap;
    }

    CmapEncoding.prototype.charToGlyphIndex = function (s) {
        var ranges, code, l, c, r;
        ranges = this.cmap;
        code = s.charCodeAt(0);
        l = 0;
        r = ranges.length - 1;
        while (l < r) {
            c = (l + r + 1) >> 1;
            if (code < ranges[c].start) {
                r = c - 1;
            } else {
                l = c;
            }
        }
        if (ranges[l].start <= code && code <= ranges[l].end) {
            return (ranges[l].idDelta + (ranges[l].ids ? ranges[l].ids[code - ranges[l].start] : code)) & 0xFFFF;
        }
        return 0;
    };

    function CffEncoding(encoding, charset) {
        this.encoding = encoding;
        this.charset = charset;
    }

    CffEncoding.prototype.charToGlyphIndex = function (s) {
        var code, charName;
        code = s.charCodeAt(0);
        charName = this.encoding[code];
        return this.charset.indexOf(charName);
    };

    // Glyph object /////////////////////////////////////////////////////////

    // A Glyph is an individual mark that often corresponds to a character.
    // Some glyphs, such as ligatures, are a combination of many characters.
    // Glyphs are the basic building blocks of a font.
    //
    // The `Glyph` class is an abstract object that contains utility methods for drawing the path and its points.
    // Concrete classes are `TrueTypeGlyph` and `CffGlyph` that implement `getPath`.
    function Glyph() {
    }

    // Draw the glyph on the given context.
    //
    // ctx - The drawing context.
    // x - Horizontal position of the glyph. (default: 0)
    // y - Vertical position of the *baseline* of the glyph. (default: 0)
    // fontSize - Font size, in pixels (default: 72).
    Glyph.prototype.draw = function (ctx, x, y, fontSize) {
        this.getPath(x, y, fontSize).draw(ctx);
    };

    // Draw the points of the glyph.
    // On-curve points will be drawn in blue, off-curve points will be drawn in red.
    //
    // ctx - The drawing context.
    // x - Horizontal position of the glyph. (default: 0)
    // y - Vertical position of the *baseline* of the glyph. (default: 0)
    // fontSize - Font size, in pixels (default: 72).
    Glyph.prototype.drawPoints = function (ctx, x, y, fontSize) {

        function drawCircles(l, x, y, scale) {
            var j, PI_SQ = Math.PI * 2;
            ctx.beginPath();
            for (j = 0; j < l.length; j += 1) {
                ctx.moveTo(x + (l[j].x * scale), y + (-l[j].y * scale));
                ctx.arc(x + (l[j].x * scale), y + (-l[j].y * scale), 2, 0, PI_SQ, false);
            }
            ctx.closePath();
            ctx.fill();
        }

        var scale, points, i, pt, blueCircles, redCircles, path, cmd;
        x = x !== undefined ? x : 0;
        y = y !== undefined ? y : 0;
        fontSize = fontSize !== undefined ? fontSize : 24;
        scale = 1 / this.font.unitsPerEm * fontSize;

        blueCircles = [];
        redCircles = [];
        if (this.points) {
            points = this.points;
            for (i = 0; i < points.length; i += 1) {
                pt = points[i];
                if (pt.onCurve) {
                    blueCircles.push(pt);
                } else {
                    redCircles.push(pt);
                }
            }
        } else {
            path = this.path;
            for (i = 0; i < path.commands.length; i += 1) {
                cmd = path.commands[i];
                if (cmd.x !== undefined) {
                    blueCircles.push({x: cmd.x, y: -cmd.y});
                }
                if (cmd.x1 !== undefined) {
                    redCircles.push({x: cmd.x1, y: -cmd.y1});
                }
                if (cmd.x2 !== undefined) {
                    redCircles.push({x: cmd.x2, y: -cmd.y2});
                }
            }
        }

        ctx.fillStyle = 'blue';
        drawCircles(blueCircles, x, y, scale);
        ctx.fillStyle = 'red';
        drawCircles(redCircles, x, y, scale);
    };

    // Draw lines indicating important font measurements.
    // Black lines indicate the origin of the coordinate system (point 0,0).
    // Blue lines indicate the glyph bounding box.
    // Green line indicates the advance width of the glyph.
    //
    // ctx - The drawing context.
    // x - Horizontal position of the glyph. (default: 0)
    // y - Vertical position of the *baseline* of the glyph. (default: 0)
    // fontSize - Font size, in pixels (default: 72).
    Glyph.prototype.drawMetrics = function (ctx, x, y, fontSize) {
        var scale;
        x = x !== undefined ? x : 0;
        y = y !== undefined ? y : 0;
        fontSize = fontSize !== undefined ? fontSize : 24;
        scale = 1 / this.font.unitsPerEm * fontSize;
        ctx.lineWidth = 1;
        // Draw the origin
        ctx.strokeStyle = 'black';
        line(ctx, x, -10000, x, 10000);
        line(ctx, -10000, y, 10000, y);
        // Draw the glyph box
        ctx.strokeStyle = 'blue';
        line(ctx, x + (this.xMin * scale), -10000, x + (this.xMin * scale), 10000);
        line(ctx, x + (this.xMax * scale), -10000, x + (this.xMax * scale), 10000);
        line(ctx, -10000, y + (-this.yMin * scale), 10000, y + (-this.yMin * scale));
        line(ctx, -10000, y + (-this.yMax * scale), 10000, y + (-this.yMax * scale));
        // Draw the advance width
        ctx.strokeStyle = 'green';
        line(ctx, x + (this.advanceWidth * scale), -10000, x + (this.advanceWidth * scale), 10000);
    };

    // A concrete implementation of glyph for TrueType outline data.
    function TrueTypeGlyph(font, index) {
        Glyph.call(this);
        this.font = font;
        this.index = index;
        this.numberOfContours = 0;
        this.xMin = this.yMin = this.xMax = this.yMax = 0;
        this.advanceWidth = 0;
        this.points = [];
    }

    TrueTypeGlyph.prototype = new Glyph();
    TrueTypeGlyph.prototype.constructor = TrueTypeGlyph;

    // Split the glyph into contours.
    TrueTypeGlyph.prototype.getContours = function () {
        var contours, currentContour, i, pt;
        contours = [];
        currentContour = [];
        for (i = 0; i < this.points.length; i += 1) {
            pt = this.points[i];
            currentContour.push(pt);
            if (pt.lastPointOfContour) {
                contours.push(currentContour);
                currentContour = [];
            }
        }
        checkArgument(currentContour.length === 0, "There are still points left in the current contour.");
        return contours;
    };

    // Convert the glyph to a Path we can draw on a drawing context.
    //
    // x - Horizontal position of the glyph. (default: 0)
    // y - Vertical position of the *baseline* of the glyph. (default: 0)
    // fontSize - Font size, in pixels (default: 72).
<<<<<<< HEAD
    TrueTypeGlyph.prototype.getPath = function (x, y, fontSize) {
        var scale, path, contours, i, j, contour, pt, firstPt, prevPt, midPt, curvePt;
=======
    Glyph.prototype.getPath = function (x, y, fontSize) {
        var scale, path, contours, i, j, contour, pt, firstPt, prevPt, midPt, curvePt, lastPt;
>>>>>>> e3936c13
        x = x !== undefined ? x : 0;
        y = y !== undefined ? y : 0;
        fontSize = fontSize !== undefined ? fontSize : 72;
        scale = 1 / this.font.unitsPerEm * fontSize;
        path = new Path();
        if (!this.points) {
            return path;
        }
        contours = this.getContours();
        for (i = 0; i < contours.length; i += 1) {
            contour = contours[i];
            firstPt = contour[0];
            if (firstPt.onCurve) {
                lastPt = firstPt;
            } else {
                lastPt = contour[contour.length - 1];
                if (!lastPt.onCurve) {
                    lastPt = { x: (firstPt.x + lastPt.x) / 2, y: (firstPt.y + lastPt.y) / 2 };
                }
            }
            curvePt = null;
            for (j = 0; j < contour.length; j += 1) {
                pt = contour[j];
                prevPt = j === 0 ? lastPt : contour[j - 1];

                if (j === 0) {
                    // This is the first point of the contour.
                    if (pt.onCurve) {
                        path.moveTo(x + (pt.x * scale), y + (-pt.y * scale));
                        curvePt = null;
                    } else {
                        midPt = { x: (prevPt.x + pt.x) / 2, y: (prevPt.y + pt.y) / 2 };
                        curvePt = midPt;
                        path.moveTo(x + (prevPt.x * scale), y + (-prevPt.y * scale));
                    }
                } else {
                    if (prevPt.onCurve && pt.onCurve) {
                        // This is a straight line.
                        path.lineTo(x + (pt.x * scale), y + (-pt.y * scale));
                    } else if (prevPt.onCurve && !pt.onCurve) {
                        curvePt = pt;
                    } else if (!prevPt.onCurve && !pt.onCurve) {
                        midPt = { x: (prevPt.x + pt.x) / 2, y: (prevPt.y + pt.y) / 2 };
                        path.quadraticCurveTo(x + (prevPt.x * scale), y + (-prevPt.y * scale), x + (midPt.x * scale), y + (-midPt.y * scale));
                        curvePt = pt;
                    } else if (!prevPt.onCurve && pt.onCurve) {
                        // Previous point off-curve, this point on-curve.
                        path.quadraticCurveTo(x + (curvePt.x * scale), y + (-curvePt.y * scale), x + (pt.x * scale), y + (-pt.y * scale));
                        curvePt = null;
                    } else {
                        throw new Error("Invalid state.");
                    }
                }

            }
            // Connect the last and first points
            if (curvePt) {
                path.quadraticCurveTo(x + (curvePt.x * scale), y + (-curvePt.y * scale), x + (lastPt.x * scale), y + (-lastPt.y * scale));
            } else {
                path.lineTo(x + (lastPt.x * scale), y + (-lastPt.y * scale));
            }
        }
        path.closePath();
        return path;
    };

    // A concrete implementation of glyph for TrueType outline data.
    function CffGlyph(font, index) {
        Glyph.call(this);
        this.font = font;
        this.index = index;
        this.numberOfContours = 0;
        this.xMin = this.yMin = this.xMax = this.yMax = 0;
        this.advanceWidth = font.defaultWidthX;
        this.path = null;
    }

    CffGlyph.prototype = new Glyph();
    CffGlyph.prototype.constructor = CffGlyph;

    // Convert the glyph to a Path we can draw on a drawing context.
    //
    // x - Horizontal position of the glyph. (default: 0)
    // y - Vertical position of the *baseline* of the glyph. (default: 0)
    // fontSize - Font size, in pixels (default: 72).
    CffGlyph.prototype.getPath = function (x, y, fontSize) {
        var scale, newPath, i, cmd;
        x = x !== undefined ? x : 0;
        y = y !== undefined ? y : 0;
        fontSize = fontSize !== undefined ? fontSize : 72;
        scale = 1 / this.font.unitsPerEm * fontSize;
        newPath = new Path();
        for (i = 0; i < this.path.commands.length; i += 1) {
            cmd = this.path.commands[i];
            if (cmd.type === 'M') {
                newPath.moveTo(x + (cmd.x * scale), y + (cmd.y * scale));
            } else if (cmd.type === 'L') {
                newPath.lineTo(x + (cmd.x * scale), y + (cmd.y * scale));
            } else if (cmd.type === 'C') {
                newPath.bezierCurveTo(x + (cmd.x1 * scale), y + (cmd.y1 * scale),
                    x + (cmd.x2 * scale), y + (cmd.y2 * scale),
                    x + (cmd.x * scale), y + (cmd.y * scale));
            } else if (cmd.type === 'Q') {
                newPath.quadraticCurveTo(x + (cmd.x1 * scale), y + (cmd.y1 * scale),
                    x + (cmd.x * scale), y + (cmd.y * scale));
            } else if (cmd.type === 'Z') {
                newPath.closePath();
            }
        }
        return newPath;
    };

    // Font object //////////////////////////////////////////////////////////

    // A Font represents a loaded OpenType font file.
    // It contains a set of glyphs and methods to draw text on a drawing context,
    // or to get a path representing the text.
    function Font() {
        this.supported = true;
        this.glyphs = [];
        this.encoding = null;
    }

    // Convert the given character to a single glyph index.
    // Note that this function assumes that there is a one-to-one mapping between
    // the given character and a glyph; for complex scripts this might not be the case.
    Font.prototype.charToGlyphIndex = function (s) {
        return this.encoding.charToGlyphIndex(s);
    };

    // Convert the given character to a single Glyph object.
    // Note that this function assumes that there is a one-to-one mapping between
    // the given character and a glyph; for complex scripts this might not be the case.
    Font.prototype.charToGlyph = function (c) {
        var glyphIndex, glyph;
        glyphIndex = this.charToGlyphIndex(c);
        glyph = this.glyphs[glyphIndex];
        if (!glyph) {
            glyph = this.glyphs[0]; // .notdef
        }
        return glyph;
    };

    // Convert the given text to a list of Glyph objects.
    // Note that there is no strict one-to-one mapping between characters and
    // glyphs, so the list of returned glyphs can be larger or smaller than the
    // length of the given string.
    Font.prototype.stringToGlyphs = function (s) {
        var i, c, glyphs;
        glyphs = [];
        for (i = 0; i < s.length; i += 1) {
            c = s[i];
            glyphs.push(this.charToGlyph(c));
        }
        return glyphs;
    };

    // Retrieve the value of the kerning pair between the left glyph (or its index)
    // and the right glyph (or its index). If no kerning pair is found, return 0.
    // The kerning value gets added to the advance width when calculating the spacing
    // between glyphs.
    Font.prototype.getKerningValue = function (leftGlyph, rightGlyph) {
        leftGlyph = leftGlyph.index || leftGlyph;
        rightGlyph = rightGlyph.index || rightGlyph;
        return this.kerningPairs[leftGlyph + ',' + rightGlyph] || 0;
    };

    // Helper function that invokes the given callback for each glyph in the given text.
    // The callback gets `(glyph, x, y, fontSize, options)`.
    Font.prototype.forEachGlyph = function (text, x, y, fontSize, options, callback) {
        var kerning, fontScale, glyphs, i, glyph, kerningValue;
        if (!this.supported) {
            return;
        }
        x = x !== undefined ? x : 0;
        y = y !== undefined ? y : 0;
        fontSize = fontSize !== undefined ? fontSize : 72;
        options = options || {};
        kerning = options.kerning === undefined ? true : options.kerning;
        fontScale = 1 / this.unitsPerEm * fontSize;
        glyphs = this.stringToGlyphs(text);
        for (i = 0; i < glyphs.length; i += 1) {
            glyph = glyphs[i];
            callback(glyph, x, y, fontSize, options);
            if (glyph.advanceWidth) {
                x += glyph.advanceWidth * fontScale;
            }
            if (kerning && i < glyphs.length - 1) {
                kerningValue = this.getKerningValue(glyph, glyphs[i + 1]);
                x += kerningValue * fontScale;
            }
        }
    };

    // Create a Path object that represents the given text.
    //
    // text - The text to create.
    // x - Horizontal position of the beginning of the text. (default: 0)
    // y - Vertical position of the *baseline* of the text. (default: 0)
    // fontSize - Font size in pixels. We scale the glyph units by `1 / unitsPerEm * fontSize`. (default: 72)
    // Options is an optional object that contains:
    // - kerning - Whether to take kerning information into account. (default: true)
    //
    // Returns a Path object.
    Font.prototype.getPath = function (text, x, y, fontSize, options) {
        var fullPath = new Path();
        this.forEachGlyph(text, x, y, fontSize, options, function (glyph, x, y, fontSize) {
            var path = glyph.getPath(x, y, fontSize);
            fullPath.extend(path);
        });
        return fullPath;
    };

    // Draw the text on the given drawing context.
    //
    // ctx - A 2D drawing context, like Canvas.
    // text - The text to create.
    // x - Horizontal position of the beginning of the text. (default: 0)
    // y - Vertical position of the *baseline* of the text. (default: 0)
    // fontSize - Font size in pixels. We scale the glyph units by `1 / unitsPerEm * fontSize`. (default: 72)
    // Options is an optional object that contains:
    // - kerning - Whether to take kerning information into account. (default: true)
    Font.prototype.draw = function (ctx, text, x, y, fontSize, options) {
        this.getPath(text, x, y, fontSize, options).draw(ctx);
    };

    // Draw the points of all glyphs in the text.
    // On-curve points will be drawn in blue, off-curve points will be drawn in red.
    //
    // ctx - A 2D drawing context, like Canvas.
    // text - The text to create.
    // x - Horizontal position of the beginning of the text. (default: 0)
    // y - Vertical position of the *baseline* of the text. (default: 0)
    // fontSize - Font size in pixels. We scale the glyph units by `1 / unitsPerEm * fontSize`. (default: 72)
    // Options is an optional object that contains:
    // - kerning - Whether to take kerning information into account. (default: true)
    Font.prototype.drawPoints = function (ctx, text, x, y, fontSize, options) {
        this.forEachGlyph(text, x, y, fontSize, options, function (glyph, x, y, fontSize) {
            glyph.drawPoints(ctx, x, y, fontSize);
        });
    };

    // Draw lines indicating important font measurements for all glyphs in the text.
    // Black lines indicate the origin of the coordinate system (point 0,0).
    // Blue lines indicate the glyph bounding box.
    // Green line indicates the advance width of the glyph.
    //
    // ctx - A 2D drawing context, like Canvas.
    // text - The text to create.
    // x - Horizontal position of the beginning of the text. (default: 0)
    // y - Vertical position of the *baseline* of the text. (default: 0)
    // fontSize - Font size in pixels. We scale the glyph units by `1 / unitsPerEm * fontSize`. (default: 72)
    // Options is an optional object that contains:
    // - kerning - Whether to take kerning information into account. (default: true)
    Font.prototype.drawMetrics = function (ctx, text, x, y, fontSize, options) {
        this.forEachGlyph(text, x, y, fontSize, options, function (glyph, x, y, fontSize) {
            glyph.drawMetrics(ctx, x, y, fontSize);
        });
    };

    // OpenType format parsing //////////////////////////////////////////////

    cffStandardStrings = [
        '.notdef', 'space', 'exclam', 'quotedbl', 'numbersign', 'dollar', 'percent', 'ampersand', 'quoteright',
        'parenleft', 'parenright', 'asterisk', 'plus', 'comma', 'hyphen', 'period', 'slash', 'zero', 'one', 'two',
        'three', 'four', 'five', 'six', 'seven', 'eight', 'nine', 'colon', 'semicolon', 'less', 'equal', 'greater',
        'question', 'at', 'A', 'B', 'C', 'D', 'E', 'F', 'G', 'H', 'I', 'J', 'K', 'L', 'M', 'N', 'O', 'P', 'Q', 'R', 'S',
        'T', 'U', 'V', 'W', 'X', 'Y', 'Z', 'bracketleft', 'backslash', 'bracketright', 'asciicircum', 'underscore',
        'quoteleft', 'a', 'b', 'c', 'd', 'e', 'f', 'g', 'h', 'i', 'j', 'k', 'l', 'm', 'n', 'o', 'p', 'q', 'r', 's', 't',
        'u', 'v', 'w', 'x', 'y', 'z', 'braceleft', 'bar', 'braceright', 'asciitilde', 'exclamdown', 'cent', 'sterling',
        'fraction', 'yen', 'florin', 'section', 'currency', 'quotesingle', 'quotedblleft', 'guillemotleft',
        'guilsinglleft', 'guilsinglright', 'fi', 'fl', 'endash', 'dagger', 'daggerdbl', 'periodcentered', 'paragraph',
        'bullet', 'quotesinglbase', 'quotedblbase', 'quotedblright', 'guillemotright', 'ellipsis', 'perthousand',
        'questiondown', 'grave', 'acute', 'circumflex', 'tilde', 'macron', 'breve', 'dotaccent', 'dieresis', 'ring',
        'cedilla', 'hungarumlaut', 'ogonek', 'caron', 'emdash', 'AE', 'ordfeminine', 'Lslash', 'Oslash', 'OE',
        'ordmasculine', 'ae', 'dotlessi', 'lslash', 'oslash', 'oe', 'germandbls', 'onesuperior', 'logicalnot', 'mu',
        'trademark', 'Eth', 'onehalf', 'plusminus', 'Thorn', 'onequarter', 'divide', 'brokenbar', 'degree', 'thorn',
        'threequarters', 'twosuperior', 'registered', 'minus', 'eth', 'multiply', 'threesuperior', 'copyright',
        'Aacute', 'Acircumflex', 'Adieresis', 'Agrave', 'Aring', 'Atilde', 'Ccedilla', 'Eacute', 'Ecircumflex',
        'Edieresis', 'Egrave', 'Iacute', 'Icircumflex', 'Idieresis', 'Igrave', 'Ntilde', 'Oacute', 'Ocircumflex',
        'Odieresis', 'Ograve', 'Otilde', 'Scaron', 'Uacute', 'Ucircumflex', 'Udieresis', 'Ugrave', 'Yacute',
        'Ydieresis', 'Zcaron', 'aacute', 'acircumflex', 'adieresis', 'agrave', 'aring', 'atilde', 'ccedilla', 'eacute',
        'ecircumflex', 'edieresis', 'egrave', 'iacute', 'icircumflex', 'idieresis', 'igrave', 'ntilde', 'oacute',
        'ocircumflex', 'odieresis', 'ograve', 'otilde', 'scaron', 'uacute', 'ucircumflex', 'udieresis', 'ugrave',
        'yacute', 'ydieresis', 'zcaron', 'exclamsmall', 'Hungarumlautsmall', 'dollaroldstyle', 'dollarsuperior',
        'ampersandsmall', 'Acutesmall', 'parenleftsuperior', 'parenrightsuperior', '266 ff', 'onedotenleader',
        'zerooldstyle', 'oneoldstyle', 'twooldstyle', 'threeoldstyle', 'fouroldstyle', 'fiveoldstyle', 'sixoldstyle',
        'sevenoldstyle', 'eightoldstyle', 'nineoldstyle', 'commasuperior', 'threequartersemdash', 'periodsuperior',
        'questionsmall', 'asuperior', 'bsuperior', 'centsuperior', 'dsuperior', 'esuperior', 'isuperior', 'lsuperior',
        'msuperior', 'nsuperior', 'osuperior', 'rsuperior', 'ssuperior', 'tsuperior', 'ff', 'ffi', 'ffl',
        'parenleftinferior', 'parenrightinferior', 'Circumflexsmall', 'hyphensuperior', 'Gravesmall', 'Asmall',
        'Bsmall', 'Csmall', 'Dsmall', 'Esmall', 'Fsmall', 'Gsmall', 'Hsmall', 'Ismall', 'Jsmall', 'Ksmall', 'Lsmall',
        'Msmall', 'Nsmall', 'Osmall', 'Psmall', 'Qsmall', 'Rsmall', 'Ssmall', 'Tsmall', 'Usmall', 'Vsmall', 'Wsmall',
        'Xsmall', 'Ysmall', 'Zsmall', 'colonmonetary', 'onefitted', 'rupiah', 'Tildesmall', 'exclamdownsmall',
        'centoldstyle', 'Lslashsmall', 'Scaronsmall', 'Zcaronsmall', 'Dieresissmall', 'Brevesmall', 'Caronsmall',
        'Dotaccentsmall', 'Macronsmall', 'figuredash', 'hypheninferior', 'Ogoneksmall', 'Ringsmall', 'Cedillasmall',
        'questiondownsmall', 'oneeighth', 'threeeighths', 'fiveeighths', 'seveneighths', 'onethird', 'twothirds',
        'zerosuperior', 'foursuperior', 'fivesuperior', 'sixsuperior', 'sevensuperior', 'eightsuperior', 'ninesuperior',
        'zeroinferior', 'oneinferior', 'twoinferior', 'threeinferior', 'fourinferior', 'fiveinferior', 'sixinferior',
        'seveninferior', 'eightinferior', 'nineinferior', 'centinferior', 'dollarinferior', 'periodinferior',
        'commainferior', 'Agravesmall', 'Aacutesmall', 'Acircumflexsmall', 'Atildesmall', 'Adieresissmall',
        'Aringsmall', 'AEsmall', 'Ccedillasmall', 'Egravesmall', 'Eacutesmall', 'Ecircumflexsmall', 'Edieresissmall',
        'Igravesmall', 'Iacutesmall', 'Icircumflexsmall', 'Idieresissmall', 'Ethsmall', 'Ntildesmall', 'Ogravesmall',
        'Oacutesmall', 'Ocircumflexsmall', 'Otildesmall', 'Odieresissmall', 'OEsmall', 'Oslashsmall', 'Ugravesmall',
        'Uacutesmall', 'Ucircumflexsmall', 'Udieresissmall', 'Yacutesmall', 'Thornsmall', 'Ydieresissmall', '001.000',
        '001.001', '001.002', '001.003', 'Black', 'Bold', 'Book', 'Light', 'Medium', 'Regular', 'Roman', 'Semibold'];

    cffStandardEncoding = [
        '', '', '', '', '', '', '', '', '', '', '', '', '', '', '', '', '', '', '', '', '', '', '', '', '', '', '', '',
        '', '', '', '', 'space', 'exclam', 'quotedbl', 'numbersign', 'dollar', 'percent', 'ampersand', 'quoteright',
        'parenleft', 'parenright', 'asterisk', 'plus', 'comma', 'hyphen', 'period', 'slash', 'zero', 'one', 'two',
        'three', 'four', 'five', 'six', 'seven', 'eight', 'nine', 'colon', 'semicolon', 'less', 'equal', 'greater',
        'question', 'at', 'A', 'B', 'C', 'D', 'E', 'F', 'G', 'H', 'I', 'J', 'K', 'L', 'M', 'N', 'O', 'P', 'Q', 'R', 'S',
        'T', 'U', 'V', 'W', 'X', 'Y', 'Z', 'bracketleft', 'backslash', 'bracketright', 'asciicircum', 'underscore',
        'quoteleft', 'a', 'b', 'c', 'd', 'e', 'f', 'g', 'h', 'i', 'j', 'k', 'l', 'm', 'n', 'o', 'p', 'q', 'r', 's', 't',
        'u', 'v', 'w', 'x', 'y', 'z', 'braceleft', 'bar', 'braceright', 'asciitilde', '', '', '', '', '', '', '', '',
        '', '', '', '', '', '', '', '', '', '', '', '', '', '', '', '', '', '', '', '', '', '', '', '', '', '',
        'exclamdown', 'cent', 'sterling', 'fraction', 'yen', 'florin', 'section', 'currency', 'quotesingle',
        'quotedblleft', 'guillemotleft', 'guilsinglleft', 'guilsinglright', 'fi', 'fl', '', 'endash', 'dagger',
        'daggerdbl', 'periodcentered', '', 'paragraph', 'bullet', 'quotesinglbase', 'quotedblbase', 'quotedblright',
        'guillemotright', 'ellipsis', 'perthousand', '', 'questiondown', '', 'grave', 'acute', 'circumflex', 'tilde',
        'macron', 'breve', 'dotaccent', 'dieresis', '', 'ring', 'cedilla', '', 'hungarumlaut', 'ogonek', 'caron',
        'emdash', '', '', '', '', '', '', '', '', '', '', '', '', '', '', '', '', 'AE', '', 'ordfeminine', '', '', '',
        '', 'Lslash', 'Oslash', 'OE', 'ordmasculine', '', '', '', '', '', 'ae', '', '', '', 'dotlessi', '', '',
        'lslash', 'oslash', 'oe', 'germandbls'];

    cffExpertEncoding = [
        '', '', '', '', '', '', '', '', '', '', '', '', '', '', '', '', '', '', '', '', '', '', '', '', '', '', '', '',
        '', '', '', '', 'space', 'exclamsmall', 'Hungarumlautsmall', '', 'dollaroldstyle', 'dollarsuperior',
        'ampersandsmall', 'Acutesmall', 'parenleftsuperior', 'parenrightsuperior', 'twodotenleader', 'onedotenleader',
        'comma', 'hyphen', 'period', 'fraction', 'zerooldstyle', 'oneoldstyle', 'twooldstyle', 'threeoldstyle',
        'fouroldstyle', 'fiveoldstyle', 'sixoldstyle', 'sevenoldstyle', 'eightoldstyle', 'nineoldstyle', 'colon',
        'semicolon', 'commasuperior', 'threequartersemdash', 'periodsuperior', 'questionsmall', '', 'asuperior',
        'bsuperior', 'centsuperior', 'dsuperior', 'esuperior', '', '', 'isuperior', '', '', 'lsuperior', 'msuperior',
        'nsuperior', 'osuperior', '', '', 'rsuperior', 'ssuperior', 'tsuperior', '', 'ff', 'fi', 'fl', 'ffi', 'ffl',
        'parenleftinferior', '', 'parenrightinferior', 'Circumflexsmall', 'hyphensuperior', 'Gravesmall', 'Asmall',
        'Bsmall', 'Csmall', 'Dsmall', 'Esmall', 'Fsmall', 'Gsmall', 'Hsmall', 'Ismall', 'Jsmall', 'Ksmall', 'Lsmall',
        'Msmall', 'Nsmall', 'Osmall', 'Psmall', 'Qsmall', 'Rsmall', 'Ssmall', 'Tsmall', 'Usmall', 'Vsmall', 'Wsmall',
        'Xsmall', 'Ysmall', 'Zsmall', 'colonmonetary', 'onefitted', 'rupiah', 'Tildesmall', '', '', '', '', '', '', '',
        '', '', '', '', '', '', '', '', '', '', '', '', '', '', '', '', '', '', '', '', '', '', '', '', '', '', '',
        'exclamdownsmall', 'centoldstyle', 'Lslashsmall', '', '', 'Scaronsmall', 'Zcaronsmall', 'Dieresissmall',
        'Brevesmall', 'Caronsmall', '', 'Dotaccentsmall', '', '', 'Macronsmall', '', '', 'figuredash', 'hypheninferior',
        '', '', 'Ogoneksmall', 'Ringsmall', 'Cedillasmall', '', '', '', 'onequarter', 'onehalf', 'threequarters',
        'questiondownsmall', 'oneeighth', 'threeeighths', 'fiveeighths', 'seveneighths', 'onethird', 'twothirds', '',
        '', 'zerosuperior', 'onesuperior', 'twosuperior', 'threesuperior', 'foursuperior', 'fivesuperior',
        'sixsuperior', 'sevensuperior', 'eightsuperior', 'ninesuperior', 'zeroinferior', 'oneinferior', 'twoinferior',
        'threeinferior', 'fourinferior', 'fiveinferior', 'sixinferior', 'seveninferior', 'eightinferior',
        'nineinferior', 'centinferior', 'dollarinferior', 'periodinferior', 'commainferior', 'Agravesmall',
        'Aacutesmall', 'Acircumflexsmall', 'Atildesmall', 'Adieresissmall', 'Aringsmall', 'AEsmall', 'Ccedillasmall',
        'Egravesmall', 'Eacutesmall', 'Ecircumflexsmall', 'Edieresissmall', 'Igravesmall', 'Iacutesmall',
        'Icircumflexsmall', 'Idieresissmall', 'Ethsmall', 'Ntildesmall', 'Ogravesmall', 'Oacutesmall',
        'Ocircumflexsmall', 'Otildesmall', 'Odieresissmall', 'OEsmall', 'Oslashsmall', 'Ugravesmall', 'Uacutesmall',
        'Ucircumflexsmall', 'Udieresissmall', 'Yacutesmall', 'Thornsmall', 'Ydieresissmall'];

    // Parse the coordinate data for a glyph.
    function parseGlyphCoordinate(p, flag, previousValue, shortVectorBit, sameBit) {
        var v;
        if (isBitSet(flag, shortVectorBit)) {
            // The coordinate is 1 byte long.
            v = p.parseByte();
            // The `same` bit is re-used for short values to signify the sign of the value.
            if (!isBitSet(flag, sameBit)) {
                v = -v;
            }
            v = previousValue + v;
        } else {
            //  The coordinate is 2 bytes long.
            // If the `same` bit is set, the coordinate is the same as the previous coordinate.
            if (isBitSet(flag, sameBit)) {
                v = previousValue;
            } else {
                // Parse the coordinate as a signed 16-bit delta value.
                v = previousValue + p.parseShort();
            }
        }
        return v;
    }

    // Parse an OpenType glyph (described in the glyf table).
    // http://www.microsoft.com/typography/otspec/glyf.htm
    function parseGlyph(data, start, index, font) {
        var p, glyph, flag, i, j, flags,
            endPointIndices, numberOfCoordinates, repeatCount, points, point, px, py,
            component, moreComponents, arg1, arg2, scale, xScale, yScale, scale01, scale10;
        p = new Parser(data, start);
        glyph = new TrueTypeGlyph(font, index);
        glyph.numberOfContours = p.parseShort();
        glyph.xMin = p.parseShort();
        glyph.yMin = p.parseShort();
        glyph.xMax = p.parseShort();
        glyph.yMax = p.parseShort();
        if (glyph.numberOfContours > 0) {
            // This glyph is not a composite.
            endPointIndices = glyph.endPointIndices = [];
            for (i = 0; i < glyph.numberOfContours; i += 1) {
                endPointIndices.push(p.parseUShort());
            }

            glyph.instructionLength = p.parseUShort();
            glyph.instructions = [];
            for (i = 0; i < glyph.instructionLength; i += 1) {
                glyph.instructions.push(p.parseByte());
            }

            numberOfCoordinates = endPointIndices[endPointIndices.length - 1] + 1;
            flags = [];
            for (i = 0; i < numberOfCoordinates; i += 1) {
                flag = p.parseByte();
                flags.push(flag);
                // If bit 3 is set, we repeat this flag n times, where n is the next byte.
                if (isBitSet(flag, 3)) {
                    repeatCount = p.parseByte();
                    for (j = 0; j < repeatCount; j += 1) {
                        flags.push(flag);
                        i += 1;
                    }
                }
            }
            checkArgument(flags.length === numberOfCoordinates, 'Bad flags.');

            if (endPointIndices.length > 0) {
                points = [];
                // X/Y coordinates are relative to the previous point, except for the first point which is relative to 0,0.
                if (numberOfCoordinates > 0) {
                    for (i = 0; i < numberOfCoordinates; i += 1) {
                        flag = flags[i];
                        point = {};
                        point.onCurve = isBitSet(flag, 0);
                        point.lastPointOfContour = endPointIndices.indexOf(i) >= 0;
                        points.push(point);
                    }
                    px = 0;
                    for (i = 0; i < numberOfCoordinates; i += 1) {
                        flag = flags[i];
                        point = points[i];
                        point.x = parseGlyphCoordinate(p, flag, px, 1, 4);
                        px = point.x;
                    }

                    py = 0;
                    for (i = 0; i < numberOfCoordinates; i += 1) {
                        flag = flags[i];
                        point = points[i];
                        point.y = parseGlyphCoordinate(p, flag, py, 2, 5);
                        py = point.y;
                    }
                }
                glyph.points = points;
            } else {
                glyph.points = [];
            }
        } else if (glyph.numberOfContours === 0) {
            glyph.points = [];
        } else {
            glyph.isComposite = true;
            glyph.points = [];
            glyph.components = [];
            moreComponents = true;
            while (moreComponents) {
                component = {};
                flags = p.parseUShort();
                component.glyphIndex = p.parseUShort();
                if (isBitSet(flags, 0)) {
                    // The arguments are words
                    arg1 = p.parseShort();
                    arg2 = p.parseShort();
                    component.dx = arg1;
                    component.dy = arg2;
                } else {
                    // The arguments are bytes
                    arg1 = p.parseByte();
                    arg2 = p.parseByte();
                    component.dx = arg1;
                    component.dy = arg2;
                }
                if (isBitSet(flags, 3)) {
                    // We have a scale
                    // TODO parse in 16-bit signed fixed number with the low 14 bits of fraction (2.14).
                    scale = p.parseShort();
                } else if (isBitSet(flags, 6)) {
                    // We have an X / Y scale
                    xScale = p.parseShort();
                    yScale = p.parseShort();
                } else if (isBitSet(flags, 7)) {
                    // We have a 2x2 transformation
                    xScale = p.parseShort();
                    scale01 = p.parseShort();
                    scale10 = p.parseShort();
                    yScale = p.parseShort();
                }

                glyph.components.push(component);
                moreComponents = isBitSet(flags, 5);
            }
        }
        return glyph;
    }

    // Transform an array of points and return a new array.
    function transformPoints(points, dx, dy) {
        var newPoints, i, pt, newPt;
        newPoints = [];
        for (i = 0; i < points.length; i += 1) {
            pt = points[i];
            newPt = {
                x: pt.x + dx,
                y: pt.y + dy,
                onCurve: pt.onCurve,
                lastPointOfContour: pt.lastPointOfContour
            };
            newPoints.push(newPt);
        }
        return newPoints;
    }

    // Parse all the glyphs according to the offsets from the `loca` table.
    function parseGlyfTable(data, start, loca, font) {
        var glyphs, i, j, offset, nextOffset, glyph,
            component, componentGlyph, transformedPoints;
        glyphs = [];
        // The last element of the loca table is invalid.
        for (i = 0; i < loca.length - 1; i += 1) {
            offset = loca[i];
            nextOffset = loca[i + 1];
            if (offset !== nextOffset) {
                glyphs.push(parseGlyph(data, start + offset, i, font));
            } else {
                glyphs.push(new TrueTypeGlyph(font, i));
            }
        }
        // Go over the glyphs again, resolving the composite glyphs.
        for (i = 0; i < glyphs.length; i += 1) {
            glyph = glyphs[i];
            if (glyph.isComposite) {
                for (j = 0; j < glyph.components.length; j += 1) {
                    component = glyph.components[j];
                    componentGlyph = glyphs[component.glyphIndex];
                    if (componentGlyph.points) {
                        transformedPoints = transformPoints(componentGlyph.points, component.dx, component.dy);
                        glyph.points.push.apply(glyph.points, transformedPoints);
                    }
                }
            }
        }

        return glyphs;
    }

    // Parse the `loca` table. This table stores the offsets to the locations of the glyphs in the font,
    // relative to the beginning of the glyphData table.
    // The number of glyphs stored in the `loca` table is specified in the `maxp` table (under numGlyphs)
    // The loca table has two versions: a short version where offsets are stored as uShorts, and a long
    // version where offsets are stored as uLongs. The `head` table specifies which version to use
    // (under indexToLocFormat).
    // https://www.microsoft.com/typography/OTSPEC/loca.htm
    function parseLocaTable(data, start, numGlyphs, shortVersion) {
        var p, parseFn, glyphOffsets, glyphOffset, i;
        p = new Parser(data, start);
        parseFn = shortVersion ? p.parseUShort : p.parseULong;
        // There is an extra entry after the last index element to compute the length of the last glyph.
        // That's why we use numGlyphs + 1.
        glyphOffsets = [];
        for (i = 0; i < numGlyphs + 1; i += 1) {
            glyphOffset = parseFn.call(p);
            if (shortVersion) {
                // The short table version stores the actual offset divided by 2.
                glyphOffset *= 2;
            }
            glyphOffsets.push(glyphOffset);
        }
        return glyphOffsets;
    }


    function parseCmapTable(data, start) {
        // Parse the `cmap` table. This table stores the mappings from characters to glyphs.
        // There are many available formats, but we only support the Windows format 4.
        // This function returns a `CmapEncoding` object or null if no supported format could be found.
        // https://www.microsoft.com/typography/OTSPEC/cmap.htm
        var version, numTables, offset, platformId, encodingId, format, segCount,
            ranges, i, j, parserOffset, idRangeOffset, p;
        version = getUShort(data, start);
        checkArgument(version === 0, "cmap table version should be 0.");

        // The cmap table can contain many sub-tables, each with their own format.
        // We're only interested in a "platform 3" table. This is a Windows format.
        numTables = getUShort(data, start + 2);
        offset = -1;
        for (i = 0; i < numTables; i += 1) {
            platformId = getUShort(data, start + 4 + (i * 8));
            encodingId = getUShort(data, start + 4 + (i * 8) + 2);
            if (platformId === 3 && (encodingId === 1 || encodingId === 0)) {
                offset = getULong(data, start + 4 + (i * 8) + 4);
                break;
            }
        }
        if (offset === -1) {
            // There is no cmap table in the font that we support, so return null.
            // This font will be marked as unsupported.
            return null;
        }

        p = new Parser(data, start + offset);
        format = p.parseUShort();
        checkArgument(format === 4, "Only format 4 cmap tables are supported.");
        // Length in bytes of the sub-tables.
        // Skip length and language;
        p.skip('uShort', 2);
        // segCount is stored x 2.
        segCount = p.parseUShort() >> 1;
        // Skip searchRange, entrySelector, rangeShift.
        p.skip('uShort', 3);
        ranges = [];
        for (i = 0; i < segCount; i += 1) {
            ranges[i] = { end: p.parseUShort() };
        }
        // Skip a padding value.
        p.skip('uShort');
        for (i = 0; i < segCount; i += 1) {
            ranges[i].start = p.parseUShort();
            ranges[i].length = ranges[i].end - ranges[i].start;
        }
        for (i = 0; i < segCount; i += 1) {
            ranges[i].idDelta = p.parseShort();
        }
        for (i = 0; i < segCount; i += 1) {
            parserOffset = p.offset + p.relativeOffset;
            idRangeOffset = p.parseUShort();
            if (idRangeOffset > 0) {
                ranges[i].ids = [];
                for (j = 0; j < ranges[i].length; j += 1) {
                    ranges[i].ids[j] = getUShort(data, parserOffset + idRangeOffset);
                    idRangeOffset += 2;
                }
            }
        }

        return new CmapEncoding(ranges);
    }

    // Parse a `CFF` INDEX array.
    // An index array consists of a list of offsets, then a list of objects at those offsets.
    function parseCFFIndex(data, start, conversionFn) {
        var offsets, objects, count, endOffset, offsetSize, objectOffset, pos, i, value;
        offsets = [];
        objects = [];
        count = getCard16(data, start);
        if (count !== 0) {
            offsetSize = getByte(data, start + 2);
            objectOffset = start + ((count + 1) * offsetSize) + 2;
            pos = start + 3;
            for (i = 0; i < count + 1; i += 1) {
                offsets.push(getOffset(data, pos, offsetSize));
                pos += offsetSize;
            }
            // The total size of the index array is 4 header bytes + the value of the last offset.
            endOffset = objectOffset + offsets[count];
        } else {
            endOffset = start + 2;
        }
        for (i = 0; i < offsets.length - 1; i += 1) {
            value = getBytes(data, objectOffset + offsets[i], objectOffset + offsets[i + 1]);
            if (conversionFn) {
                value = conversionFn(value);
            }
            objects.push(value);
        }
        return {objects: objects, startOffset: start, endOffset: endOffset};
    }

    // Parse a `CFF` DICT real value.
    function parseFloatOperand(parser) {
        var s, eof, lookup, b, n1, n2;
        s = '';
        eof = 15;
        lookup = ['0', '1', '2', '3', '4', '5', '6', '7', '8', '9', '.', 'E', 'E-', null, '-'];
        while (true) {
            b = parser.parseByte();
            n1 = b >> 4;
            n2 = b & 15;

            if (n1 === eof) {
                break;
            }
            s += lookup[n1];

            if (n2 === eof) {
                break;
            }
            s += lookup[n2];
        }
        return parseFloat(s);
    }

    // Parse a `CFF` DICT operand.
    function parseOperand(parser, b0) {
        var b1, b2, b3, b4;
        if (b0 === 28) {
            b1 = parser.parseByte();
            b2 = parser.parseByte();
            return b1 << 8 | b2;
        }
        if (b0 === 29) {
            b1 = parser.parseByte();
            b2 = parser.parseByte();
            b3 = parser.parseByte();
            b4 = parser.parseByte();
            return b1 << 24 | b2 << 16 | b3 << 8 | b4;
        }
        if (b0 === 30) {
            return parseFloatOperand(parser);
        }
        if (b0 >= 32 && b0 <= 246) {
            return b0 - 139;
        }
        if (b0 >= 247 && b0 <= 250) {
            b1 = parser.parseByte();
            return (b0 - 247) * 256 + b1 + 108;
        }
        if (b0 >= 251 && b0 <= 254) {
            b1 = parser.parseByte();
            return -(b0 - 251) * 256 - b1 - 108;
        }
        throw new Error('Invalid b0 ' + b0);
    }

    // Convert the entries returned by `parseDict` to a proper dictionary.
    // If a value is a list of one, it is unpacked.
    function entriesToObject(entries) {
        var o, key, values, i, value;
        o = {};
        for (i = 0; i < entries.length; i += 1) {
            key = entries[i][0];
            values = entries[i][1];
            if (values.length === 1) {
                value = values[0];
            } else {
                value = values;
            }
            if (o.hasOwnProperty(key)) {
                throw new Error('Object ' + o + ' already has key ' + key);
            }
            o[key] = value;
        }
        return o;
    }

    // Parse a `CFF` DICT object.
    // A dictionary contains key-value pairs in a compact tokenized format.
    function parseCFFDict(data, start, size) {
        var parser, entries, operands, op;
        start = start !== undefined ? start : 0;
        parser = new Parser(data, start);
        entries = [];
        operands = [];
        size = size !== undefined ? size : data.length;

        while (parser.relativeOffset < size) {
            op = parser.parseByte();
            // The first byte for each dict item distinguishes between operator (key) and operand (value).
            // Values <= 21 are operators.
            if (op <= 21) {
                // Two-byte operators have an initial escape byte of 12.
                if (op === 12) {
                    op = 1200 + parser.parseByte();
                }
                entries.push([op, operands]);
                operands = [];
            } else {
                // Since the operands (values) come before the operators (keys), we store all operands in a list
                // until we encounter an operator.
                operands.push(parseOperand(parser, op));
            }
        }
        return entriesToObject(entries);
    }

    // Given a String Index (SID), return the value of the string.
    // Strings below index 392 are standard CFF strings and are not encoded in the font.
    function getCFFString(strings, index) {
        if (index <= 391) {
            index = cffStandardStrings[index];
        } else {
            index = strings[index - 391];
        }
        return index;
    }

    // Interpret a dictionary and return a new dictionary with readable keys and values for missing entries.
    // This function takes `meta` which is a list of objects containing `operand`, `name` and `default`.
    function interpretDict(dict, meta, strings) {
        var i, m, value, newDict;
        newDict = {};
        // Because we also want to include missing values, we start out from the meta list
        // and lookup values in the dict.
        for (i = 0; i < meta.length; i += 1) {
            m = meta[i];
            value = dict[m.op];
            if (value === undefined) {
                value = m.value !== undefined ? m.value : null;
            }
            if (m.type === 'SID') {
                value = getCFFString(strings, value);
            }
            newDict[m.name] = value;
        }
        return newDict;
    }

    // Parse the CFF header.
    function parseCFFHeader(data, start) {
        var header = {};
        header.formatMajor = getCard8(data, start);
        header.formatMinor = getCard8(data, start + 1);
        header.size = getCard8(data, start + 2);
        header.offsetSize = getCard8(data, start + 3);
        header.startOffset = start;
        header.endOffset = start + 4;
        return header;
    }

    // Parse the CFF top dictionary. A CFF table can contain multiple fonts, each with their own top dictionary.
    // The top dictionary contains the essential metadata for the font, together with the private dictionary.
    function parseCFFTopDict(data, start, strings) {
        var dict, meta;
        meta = [
            {name: 'version', op: 0, type: 'SID'},
            {name: 'notice', op: 1, type: 'SID'},
            {name: 'copyright', op: 1200, type: 'SID'},
            {name: 'fullName', op: 2, type: 'SID'},
            {name: 'familyName', op: 3, type: 'SID'},
            {name: 'weight', op: 4, type: 'SID'},
            {name: 'isFixedPitch', op: 1201, type: 'number', value: 0},
            {name: 'italicAngle', op: 1202, type: 'number', value: 0},
            {name: 'underlinePosition', op: 1203, type: 'number', value: -100},
            {name: 'underlineThickness', op: 1204, type: 'number', value: 50},
            {name: 'paintType', op: 1205, type: 'number', value: 0},
            {name: 'charstringType', op: 1206, type: 'number', value: 2},
            {name: 'fontMatrix', op: 1207, type: ['number', 'number', 'number', 'number'], value: [0.001, 0, 0, 0.001, 0, 0]},
            {name: 'uniqueId', op: 13, type: 'number'},
            {name: 'fontBBox', op: 5, type: ['number', 'number', 'number', 'number'], value: [0, 0, 0, 0]},
            {name: 'strokeWidth', op: 1208, type: 'number', value: 0},
            {name: 'xuid', op: 14, type: []},
            {name: 'charset', op: 15, type: 'offset', value: 0},
            {name: 'encoding', op: 16, type: 'offset', value: 0},
            {name: 'charStrings', op: 17, type: 'number', value: 0},
            {name: 'private', op: 18, type: ['number', 'offset'], value: [0, 0]}
        ];
        dict = parseCFFDict(data, start);
        return interpretDict(dict, meta, strings);
    }

    // Parse the CFF private dictionary. We don't fully parse out all the values, only the ones we need.
    function parseCFFPrivateDict(data, start, size, strings) {
        var dict, meta;
        meta = [
            {name: 'subrs', op: 19, type: 'offset', value: 0},
            {name: 'defaultWidthX', op: 20, type: 'number', value: 0},
            {name: 'nominalWidthX', op: 21, type: 'number', value: 0}
        ];
        dict = parseCFFDict(data, start, size);
        return interpretDict(dict, meta, strings);
    }

    // Parse the CFF charset table, which contains internal names for all the glyphs.
    // This function will return a list of glyph names.
    // See Adobe TN #5176 chapter 13, "Charsets".
    function parseCFFCharset(data, start, nGlyphs, strings) {
        var parser, format, charset, i, sid, count;
        parser = new Parser(data, start);
        // The .notdef glyph is not included, so subtract 1.
        nGlyphs -= 1;
        charset = ['.notdef'];

        format = parser.parseCard8();
        if (format === 0) {
            for (i = 0; i < nGlyphs; i += 1) {
                sid = parser.parseSID();
                charset.push(getCFFString(strings, sid));
            }
        } else if (format === 1) {
            while (charset.length <= nGlyphs) {
                sid = parser.parseSID();
                count = parser.parseCard8();
                for (i = 0; i <= count; i += 1) {
                    charset.push(getCFFString(strings, sid));
                    sid += 1;
                }
            }
        } else if (format === 2) {
            while (charset.length <= nGlyphs) {
                sid = parser.parseSID();
                count = parser.parseCard16();
                for (i = 0; i <= count; i += 1) {
                    charset.push(getCFFString(strings, sid));
                    sid += 1;
                }
            }
        } else {
            throw new Error('Unknown charset format ' + format);
        }

        return charset;
    }

    // Parse the CFF encoding data. Only one encoding can be specified per font.
    // See Adobe TN #5176 chapter 12, "Encodings".
    function parseCFFEncoding(data, start, charset) {
        var encoding, parser, format, nCodes, i, code, nRanges, first, nLeft, j;
        encoding = {};
        parser = new Parser(data, start);
        format = parser.parseCard8();
        if (format === 0) {
            nCodes = parser.parseCard8();
            for (i = 0; i < nCodes; i += 1) {
                code = parser.parseCard8();
                encoding[code] = i;
            }
        } else if (format === 1) {
            nRanges = parser.parseCard8();
            code = 1;
            for (i = 0; i < nRanges; i += 1) {
                first = parser.parseCard8();
                nLeft = parser.parseCard8();
                for (j = first; j <= first + nLeft; j += 1) {
                    encoding[j] = code;
                    code += 1;
                }
            }
        } else {
            throw new Error('Unknown encoding format ' + format);
        }
        return new CffEncoding(encoding, charset);
    }

    // Take in charstring code and return a Glyph object.
    // The encoding is described in the Type 2 Charstring Format
    // https://www.microsoft.com/typography/OTSPEC/charstr2.htm
    function parseCFFCharstring(code, font, index) {
        var path, glyph, stack, nStems, haveWidth, width, x, y, c1x, c1y, c2x, c2y, v;
        path = new Path();
        stack = [];
        nStems = 0;
        haveWidth = false;
        width = font.nominalWidthX;
        x = y = 0;

        function parseStems() {
            var hasWidthArg;
            // The number of stem operators on the stack is always even.
            // If the value is uneven, that means a width is specified.
            hasWidthArg = stack.length % 2 !== 0;
            if (hasWidthArg && !haveWidth) {
                width = stack.shift() + font.nominalWidthX;
            }
            nStems += stack.length >> 1;
            stack.length = 0;
            haveWidth = true;
        }

        function parse(code) {
            var i, b1, b2, b3, b4, codeIndex, subrCode;
            i = 0;
            while (i < code.length) {
                v = code[i];
                i += 1;
                switch (v) {
                case 1: // hstem
                    parseStems();
                    break;
                case 3: // vstem
                    parseStems();
                    break;
                case 4: // vmoveto
                    if (stack.length > 1 && !haveWidth) {
                        width = stack.shift() + font.nominalWidthX;
                        haveWidth = true;
                    }
                    y += stack.pop();
                    path.moveTo(x, -y);
                    break;
                case 5: // rlineto
                    while (stack.length > 0) {
                        x += stack.shift();
                        y += stack.shift();
                        path.lineTo(x, -y);
                    }
                    break;
                case 6: // hlineto
                    while (stack.length > 0) {
                        x += stack.shift();
                        path.lineTo(x, -y);
                        if (stack.length === 0) {
                            break;
                        }
                        y += stack.shift();
                        path.lineTo(x, -y);
                    }
                    break;
                case 7: // vlineto
                    while (stack.length > 0) {
                        y += stack.shift();
                        path.lineTo(x, -y);
                        if (stack.length === 0) {
                            break;
                        }
                        x += stack.shift();
                        path.lineTo(x, -y);
                    }
                    break;
                case 8: // rrcurveto
                    while (stack.length > 0) {
                        c1x = x + stack.shift();
                        c1y = y + stack.shift();
                        c2x = c1x + stack.shift();
                        c2y = c1y + stack.shift();
                        x = c2x + stack.shift();
                        y = c2y + stack.shift();
                        path.curveTo(c1x, -c1y, c2x, -c2y, x, -y);
                    }
                    break;
                case 10: // callsubr
                    codeIndex = stack.pop() + font.subrsBias;
                    subrCode = font.subrs[codeIndex];
                    if (subrCode) {
                        parse(subrCode);
                    }
                    break;
                case 11: // return
                    return;
                case 12: // escape
                    v = code[i];
                    i += 1;
                    break;
                case 14: // endchar
                    if (stack.length > 0 && !haveWidth) {
                        width = stack.shift() + font.nominalWidthX;
                        haveWidth = true;
                    }
                    path.closePath();
                    break;
                case 18: // hstemhm
                    parseStems();
                    break;
                case 19: // hintmask
                case 20: // cntrmask
                    parseStems();
                    i += (nStems + 7) >> 3;
                    break;
                case 21: // rmoveto
                    if (stack.length > 2 && !haveWidth) {
                        width = stack.shift() + font.nominalWidthX;
                        haveWidth = true;
                    }
                    y += stack.pop();
                    x += stack.pop();
                    path.moveTo(x, -y);
                    break;
                case 22: // hmoveto
                    if (stack.length > 1 && !haveWidth) {
                        width = stack.shift() + font.nominalWidthX;
                        haveWidth = true;
                    }
                    x += stack.pop();
                    path.moveTo(x, -y);
                    break;
                case 23: // vstemhm
                    parseStems();
                    break;
                case 24: // rcurveline
                    while (stack.length > 2) {
                        c1x = x + stack.shift();
                        c1y = y + stack.shift();
                        c2x = c1x + stack.shift();
                        c2y = c1y + stack.shift();
                        x = c2x + stack.shift();
                        y = c2y + stack.shift();
                        path.curveTo(c1x, -c1y, c2x, -c2y, x, -y);
                    }
                    x += stack.shift();
                    y += stack.shift();
                    path.lineTo(x, -y);
                    break;
                case 25: // rlinecurve
                    while (stack.length > 6) {
                        x += stack.shift();
                        y += stack.shift();
                        path.lineTo(x, -y);
                    }
                    c1x = x + stack.shift();
                    c1y = y + stack.shift();
                    c2x = c1x + stack.shift();
                    c2y = c1y + stack.shift();
                    x = c2x + stack.shift();
                    y = c2y + stack.shift();
                    path.curveTo(c1x, -c1y, c2x, -c2y, x, -y);
                    break;
                case 26: // vvcurveto
                    if (stack.length % 2) {
                        x += stack.shift();
                    }
                    while (stack.length > 0) {
                        c1x = x;
                        c1y = y + stack.shift();
                        c2x = c1x + stack.shift();
                        c2y = c1y + stack.shift();
                        x = c2x;
                        y = c2y + stack.shift();
                        path.curveTo(c1x, -c1y, c2x, -c2y, x, -y);
                    }
                    break;
                case 27: // hhcurveto
                    if (stack.length % 2) {
                        y += stack.shift();
                    }
                    while (stack.length > 0) {
                        c1x = x + stack.shift();
                        c1y = y;
                        c2x = c1x + stack.shift();
                        c2y = c1y + stack.shift();
                        x = c2x + stack.shift();
                        y = c2y;
                        path.curveTo(c1x, -c1y, c2x, -c2y, x, -y);
                    }
                    break;
                case 28: // shortint
                    b1 = code[i];
                    b2 = code[i + 1];
                    stack.push(((b1 << 24) | (b2 << 16)) >> 16);
                    i += 2;
                    break;
                case 29: // callgsubr
                    codeIndex = stack.pop() + font.gsubrsBias;
                    subrCode = font.gsubrs[codeIndex];
                    if (subrCode) {
                        parse(subrCode);
                    }
                    break;
                case 30: // vhcurveto
                    while (stack.length > 0) {
                        c1x = x;
                        c1y = y + stack.shift();
                        c2x = c1x + stack.shift();
                        c2y = c1y + stack.shift();
                        x = c2x + stack.shift();
                        y = c2y + (stack.length === 1 ? stack.shift() : 0);
                        path.curveTo(c1x, -c1y, c2x, -c2y, x, -y);
                        if (stack.length === 0) {
                            break;
                        }
                        c1x = x + stack.shift();
                        c1y = y;
                        c2x = c1x + stack.shift();
                        c2y = c1y + stack.shift();
                        y = c2y + stack.shift();
                        x = c2x + (stack.length === 1 ? stack.shift() : 0);
                        path.curveTo(c1x, -c1y, c2x, -c2y, x, -y);
                    }
                    break;
                case 31: // hvcurveto
                    while (stack.length > 0) {
                        c1x = x + stack.shift();
                        c1y = y;
                        c2x = c1x + stack.shift();
                        c2y = c1y + stack.shift();
                        y = c2y + stack.shift();
                        x = c2x + (stack.length === 1 ? stack.shift() : 0);
                        path.curveTo(c1x, -c1y, c2x, -c2y, x, -y);
                        if (stack.length === 0) {
                            break;
                        }
                        c1x = x;
                        c1y = y + stack.shift();
                        c2x = c1x + stack.shift();
                        c2y = c1y + stack.shift();
                        x = c2x + stack.shift();
                        y = c2y + (stack.length === 1 ? stack.shift() : 0);
                        path.curveTo(c1x, -c1y, c2x, -c2y, x, -y);
                    }
                    break;
                default:
                    if (v < 32) {
                        throw new Error('Glyph ' + index + ': unknown operator ' + v);
                        // console.log('Unknown operator: ' + v);
                    } else if (v < 247) {
                        stack.push(v - 139);
                    } else if (v < 251) {
                        b1 = code[i];
                        i += 1;
                        stack.push((v - 247) * 256 + b1 + 108);
                    } else if (v < 255) {
                        b1 = code[i];
                        i += 1;
                        stack.push(-(v - 251) * 256 - b1 - 108);
                    } else {
                        b1 = code[i];
                        b2 = code[i + 1];
                        b3 = code[i + 2];
                        b4 = code[i + 3];
                        i += 4;
                        stack.push(((b1 << 24) | (b2 << 16) | (b3 << 8) | b4) / 65536);
                    }
                }
            }
        }

        parse(code);
        glyph = new CffGlyph(font, index);
        glyph.path = path;
        glyph.advanceWidth = width;
        return glyph;
    }

    // Subroutines are encoded using the negative half of the number space.
    // See type 2 chapter 4.7 "Subroutine operators".
    function calcCFFSubroutineBias(subrs) {
        var bias;
        if (subrs.length < 1240) {
            bias = 107;
        } else if (subrs.length < 33900) {
            bias = 1131;
        } else {
            bias = 32768;
        }
        return bias;
    }

    // Parse the `CFF` table, which contains the glyph outlines in PostScript format.
    function parseCFFTable(data, start, font) {
        var header, nameIndex, topDictIndex, stringIndex, globalSubrIndex, topDict, privateDictOffset, privateDict,
            subrOffset, subrIndex, charString, charStringsIndex, charset, i;
        header = parseCFFHeader(data, start);
        nameIndex = parseCFFIndex(data, header.endOffset, bytesToString);
        topDictIndex = parseCFFIndex(data, nameIndex.endOffset);
        stringIndex = parseCFFIndex(data, topDictIndex.endOffset, bytesToString);
        globalSubrIndex = parseCFFIndex(data, stringIndex.endOffset);
        font.gsubrs = globalSubrIndex.objects;
        font.gsubrsBias = calcCFFSubroutineBias(font.gsubrs);

        topDict = parseCFFTopDict(topDictIndex.objects[0], 0, stringIndex.objects);

        privateDictOffset = start + topDict['private'][1];
        privateDict = parseCFFPrivateDict(data, privateDictOffset, topDict['private'][0], stringIndex.objects);
        font.defaultWidthX = privateDict.defaultWidthX;
        font.nominalWidthX = privateDict.nominalWidthX;

        subrOffset = privateDictOffset + privateDict.subrs;
        subrIndex = parseCFFIndex(data, subrOffset);
        font.subrs = subrIndex.objects;
        font.subrsBias = calcCFFSubroutineBias(font.subrs);

        // Offsets in the top dict are relative to the beginning of the CFF data, so add the CFF start offset.
        charStringsIndex = parseCFFIndex(data, start + topDict.charStrings);
        font.nGlyphs = charStringsIndex.objects.length;

        charset = parseCFFCharset(data, start + topDict.charset, font.nGlyphs, stringIndex.objects);
        if (topDict.encoding === 0) { // Standard encoding
            font.cffEncoding = new CffEncoding(cffStandardEncoding, charset);
        } else if (topDict.encoding === 1) { // Expert encoding
            font.cffEncoding = new CffEncoding(cffExpertEncoding, charset);
        } else {
            font.cffEncoding = parseCFFEncoding(data, start + topDict.encoding, charset);
        }
        // Prefer the CMAP encoding to the CFF encoding.
        font.encoding = font.encoding || font.cffEncoding;

        font.glyphs = [];
        for (i = 0; i < font.nGlyphs; i += 1) {
            charString = charStringsIndex.objects[i];
            font.glyphs.push(parseCFFCharstring(charString, font, i));
        }
    }

    // Parse the `hmtx` table, which contains the horizontal metrics for all glyphs.
    // This function augments the glyph array, adding the advanceWidth and leftSideBearing to each glyph.
    // https://www.microsoft.com/typography/OTSPEC/hmtx.htm
    function parseHmtxTable(data, start, numMetrics, numGlyphs, glyphs) {
        var p, i, glyph, advanceWidth, leftSideBearing;
        p = new Parser(data, start);
        for (i = 0; i < numGlyphs; i += 1) {
            // If the font is monospaced, only one entry is needed. This last entry applies to all subsequent glyphs.
            if (i < numMetrics) {
                advanceWidth = p.parseUShort();
                leftSideBearing = p.parseShort();
            }
            glyph = glyphs[i];
            glyph.advanceWidth = advanceWidth;
            glyph.leftSideBearing = leftSideBearing;
        }
    }

    // Parse the `kern` table which contains kerning pairs.
    // Note that some fonts use the GPOS OpenType layout table to specify kerning.
    // https://www.microsoft.com/typography/OTSPEC/kern.htm
    function parseKernTable(data, start) {
        var pairs, p, tableVersion, nTables, subTableVersion, nPairs,
            i, leftIndex, rightIndex, value;
        pairs = {};
        p = new Parser(data, start);
        tableVersion = p.parseUShort();
        checkArgument(tableVersion === 0, "Unsupported kern table version.");
        nTables = p.parseUShort();
        subTableVersion = p.parseUShort();
        checkArgument(subTableVersion === 0, "Unsupported kern sub-table version.");
        // Skip subTableLength, subTableCoverage
        p.skip('uShort', 2);
        nPairs = p.parseUShort();
        // Skip searchRange, entrySelector, rangeShift.
        p.skip('uShort', 3);
        for (i = 0; i < nPairs; i += 1) {
            leftIndex = p.parseUShort();
            rightIndex = p.parseUShort();
            value = p.parseShort();
            pairs[leftIndex + ',' + rightIndex] = value;
        }
        return pairs;
    }

    // File loaders /////////////////////////////////////////////////////////

    var fs;

    function loadFromFile(path, callback) {
        fs = fs || require('fs');
        fs.readFile(path, function (err, buffer) {
            if (err) {
                return callback(err.message);
            }

            callback(null, toArrayBuffer(buffer));
        });
    }

    function loadFromUrl(url, callback) {
        var request = new XMLHttpRequest();
        request.open('get', url, true);
        request.responseType = 'arraybuffer';
        request.onload = function() {
            if (request.status !== 200) {
                return callback('Font could not be loaded: ' + request.statusText);
            }
            return callback(null, request.response);
        };
        request.send();
    }

    // Convert a Node.js Buffer to an ArrayBuffer
    function toArrayBuffer(buffer) {
        var arrayBuffer = new ArrayBuffer(buffer.length),
            data = new Uint8Array(arrayBuffer);

        for (var i = 0; i < buffer.length; ++i) {
            data[i] = buffer[i];
        }

        return arrayBuffer;
    }

    // Public API ///////////////////////////////////////////////////////////

    // Parse the OpenType file data (as an ArrayBuffer) and return a Font object.
    // If the file could not be parsed (most likely because it contains Postscript outlines)
    // we return an empty Font object with the `supported` flag set to `false`.
    opentype.parse = function (buffer) {
        var font, data, version, numTables, i, p, tag, offset, hmtxOffset, glyfOffset, locaOffset,
            cffOffset, kernOffset, magicNumber, indexToLocFormat, numGlyphs, loca, shortVersion;
        // OpenType fonts use big endian byte ordering.
        // We can't rely on typed array view types, because they operate with the endianness of the host computer.
        // Instead we use DataViews where we can specify endianness.

        font = new Font();
        data = new DataView(buffer, 0);

        version = getFixed(data, 0);
        if (version === 1.0) {
            font.outlinesFormat = 'truetype';
        } else {
            version = getTag(data, 0);
            if (version === 'OTTO') {
                font.outlinesFormat = 'cff';
            } else {
                throw new Error('Unsupported OpenType version ' + version);
            }
        }

        numTables = getUShort(data, 4);

        // Offset into the table records.
        p = 12;
        for (i = 0; i < numTables; i += 1) {
            tag = getTag(data, p);
            offset = getULong(data, p + 8);
            switch (tag) {
            case 'cmap':
                font.encoding = parseCmapTable(data, offset);
                if (!font.encoding) {
                    font.supported = false;
                }
                break;
            case 'head':
                // We're only interested in some values from the header.
                magicNumber = getULong(data, offset + 12);
                checkArgument(magicNumber === 0x5F0F3CF5, 'Font header has wrong magic number.');
                font.unitsPerEm = getUShort(data, offset + 18);
                indexToLocFormat = getUShort(data, offset + 50);
                break;
            case 'hhea':
                font.ascender = getShort(data, offset + 4);
                font.descender = getShort(data, offset + 6);
                font.numberOfHMetrics = getUShort(data, offset + 34);
                break;
            case 'hmtx':
                hmtxOffset = offset;
                break;
            case 'maxp':
                // We're only interested in the number of glyphs.
                font.numGlyphs = numGlyphs = getUShort(data, offset + 4);
                break;
            case 'glyf':
                glyfOffset = offset;
                break;
            case 'loca':
                locaOffset = offset;
                break;
            case 'CFF ':
                cffOffset = offset;
                break;
            case 'kern':
                kernOffset = offset;
                break;
            }
            p += 16;
        }

        if (glyfOffset && locaOffset) {
            shortVersion = indexToLocFormat === 0;
            loca = parseLocaTable(data, locaOffset, numGlyphs, shortVersion);
            font.glyphs = parseGlyfTable(data, glyfOffset, loca, font);
            parseHmtxTable(data, hmtxOffset, font.numberOfHMetrics, font.numGlyphs, font.glyphs);
            if (kernOffset) {
                font.kerningPairs = parseKernTable(data, kernOffset);
            } else {
                font.kerningPairs = {};
            }
        } else if (cffOffset) {
            parseCFFTable(data, cffOffset, font);
            font.kerningPairs = {};
        } else {
            font.supported = false;
        }

        return font;
    };

    // Asynchronously load the font from a URL or a filesystem. When done, call the callback
    // with two arguments `(err, font)`. The `err` will be null on success,
    // the `font` is a Font object.
    //
    // We use the node.js callback convention so that
    // opentype.js can integrate with frameworks like async.js.
<<<<<<< HEAD
    opentype.load = function (url, callback) {
        var request = new XMLHttpRequest();
        request.open('get', url, true);
        request.responseType = 'arraybuffer';
        request.onload = function () {
            var arrayBuffer, font;
            if (request.status !== 200) {
                return callback('Font could not be loaded: ' + request.statusText);
            }
            arrayBuffer = request.response;
            try {
                font = opentype.parse(arrayBuffer);
                if (!font.supported) {
                    return callback('Font is not supported (is this a Postscript font?)');
                }
                return callback(null, font);
            } catch (err) {
                return callback(err);
            }
        };
        request.send();
=======
    opentype.load = function(url, callback) {
        var loader = typeof module !== 'undefined' && module.exports ? loadFromFile : loadFromUrl;
        loader(url, function (err, arrayBuffer) {
            if (err) {
                return callback(err);
            }
            var font = opentype.parse(arrayBuffer);
            if (!font.supported) {
                return callback('Font is not supported (is this a Postscript font?)');
            }
            return callback(null, font);
        });
>>>>>>> e3936c13
    };

    // Module support ///////////////////////////////////////////////////////

    if (typeof define === 'function' && define.amd) {
        // AMD / RequireJS
        define([], function () {
            return opentype;
        });
    } else if (typeof module === 'object' && module.exports) {
        // node.js
        module.exports = opentype;
    } else {
        // Included directly via a <script> tag.
        root.opentype = opentype;
    }

}.bind(this)());<|MERGE_RESOLUTION|>--- conflicted
+++ resolved
@@ -437,13 +437,8 @@
     // x - Horizontal position of the glyph. (default: 0)
     // y - Vertical position of the *baseline* of the glyph. (default: 0)
     // fontSize - Font size, in pixels (default: 72).
-<<<<<<< HEAD
     TrueTypeGlyph.prototype.getPath = function (x, y, fontSize) {
-        var scale, path, contours, i, j, contour, pt, firstPt, prevPt, midPt, curvePt;
-=======
-    Glyph.prototype.getPath = function (x, y, fontSize) {
         var scale, path, contours, i, j, contour, pt, firstPt, prevPt, midPt, curvePt, lastPt;
->>>>>>> e3936c13
         x = x !== undefined ? x : 0;
         y = y !== undefined ? y : 0;
         fontSize = fontSize !== undefined ? fontSize : 72;
@@ -1018,11 +1013,11 @@
     }
 
 
+    // Parse the `cmap` table. This table stores the mappings from characters to glyphs.
+    // There are many available formats, but we only support the Windows format 4.
+    // This function returns a `CmapEncoding` object or null if no supported format could be found.
+    // https://www.microsoft.com/typography/OTSPEC/cmap.htm
     function parseCmapTable(data, start) {
-        // Parse the `cmap` table. This table stores the mappings from characters to glyphs.
-        // There are many available formats, but we only support the Windows format 4.
-        // This function returns a `CmapEncoding` object or null if no supported format could be found.
-        // https://www.microsoft.com/typography/OTSPEC/cmap.htm
         var version, numTables, offset, platformId, encodingId, format, segCount,
             ranges, i, j, parserOffset, idRangeOffset, p;
         version = getUShort(data, start);
@@ -1904,29 +1899,6 @@
     //
     // We use the node.js callback convention so that
     // opentype.js can integrate with frameworks like async.js.
-<<<<<<< HEAD
-    opentype.load = function (url, callback) {
-        var request = new XMLHttpRequest();
-        request.open('get', url, true);
-        request.responseType = 'arraybuffer';
-        request.onload = function () {
-            var arrayBuffer, font;
-            if (request.status !== 200) {
-                return callback('Font could not be loaded: ' + request.statusText);
-            }
-            arrayBuffer = request.response;
-            try {
-                font = opentype.parse(arrayBuffer);
-                if (!font.supported) {
-                    return callback('Font is not supported (is this a Postscript font?)');
-                }
-                return callback(null, font);
-            } catch (err) {
-                return callback(err);
-            }
-        };
-        request.send();
-=======
     opentype.load = function(url, callback) {
         var loader = typeof module !== 'undefined' && module.exports ? loadFromFile : loadFromUrl;
         loader(url, function (err, arrayBuffer) {
@@ -1939,7 +1911,6 @@
             }
             return callback(null, font);
         });
->>>>>>> e3936c13
     };
 
     // Module support ///////////////////////////////////////////////////////
